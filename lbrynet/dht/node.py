--- conflicted
+++ resolved
@@ -240,15 +240,9 @@
         known_nodes = {}
 
         def log_error(err, n):
-<<<<<<< HEAD
-            log.debug("error storing blob_hash %s at %s", binascii.hexlify(blob_hash), str(n))
-            log.debug(binascii.hexlify(err.getErrorMessage()))
-            log.debug(err.getTraceback())
-=======
             log.error("error storing blob_hash %s at %s", binascii.hexlify(blob_hash), str(n))
             log.error(err.getErrorMessage())
             log.error(err.getTraceback())
->>>>>>> ceeebebc
 
         def log_success(res):
             log.debug("Response to store request: %s", str(res))
