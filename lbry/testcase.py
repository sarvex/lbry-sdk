import os
import sys
import json
import shutil
import logging
import tempfile
import functools
import asyncio
from asyncio.runners import _cancel_all_tasks  # type: ignore
import unittest
from unittest.case import _Outcome
from typing import Optional
from time import time
from binascii import unhexlify
from functools import partial

from lbry.wallet import WalletManager, Wallet, Ledger, Account, Transaction
from lbry.conf import Config
from lbry.wallet.util import satoshis_to_coins
from lbry.wallet.dewies import lbc_to_dewies
from lbry.wallet.orchstr8 import Conductor
from lbry.wallet.orchstr8.node import LBCWalletNode, WalletNode, HubNode
from lbry.schema.claim import Claim

from lbry.extras.daemon.daemon import Daemon, jsonrpc_dumps_pretty
from lbry.extras.daemon.components import Component, WalletComponent
from lbry.extras.daemon.components import (
    DHT_COMPONENT,
    HASH_ANNOUNCER_COMPONENT, PEER_PROTOCOL_SERVER_COMPONENT,
    UPNP_COMPONENT, EXCHANGE_RATE_MANAGER_COMPONENT, LIBTORRENT_COMPONENT
)
from lbry.extras.daemon.componentmanager import ComponentManager
from lbry.extras.daemon.exchange_rate_manager import (
    ExchangeRateManager, ExchangeRate, BittrexBTCFeed, BittrexUSDFeed
)
from lbry.extras.daemon.storage import SQLiteStorage
from lbry.blob.blob_manager import BlobManager
from lbry.stream.reflector.server import ReflectorServer
from lbry.blob_exchange.server import BlobServer


class ColorHandler(logging.StreamHandler):

    level_color = {
        logging.DEBUG: "black",
        logging.INFO: "light_gray",
        logging.WARNING: "yellow",
        logging.ERROR: "red"
    }

    color_code = dict(
        black=30,
        red=31,
        green=32,
        yellow=33,
        blue=34,
        magenta=35,
        cyan=36,
        white=37,
        light_gray='0;37',
        dark_gray='1;30'
    )

    def emit(self, record):
        try:
            msg = self.format(record)
            color_name = self.level_color.get(record.levelno, "black")
            color_code = self.color_code[color_name]
            stream = self.stream
            stream.write(f'\x1b[{color_code}m{msg}\x1b[0m')
            stream.write(self.terminator)
            self.flush()
        except Exception:
            self.handleError(record)


HANDLER = ColorHandler(sys.stdout)
HANDLER.setFormatter(
    logging.Formatter('%(asctime)s - %(name)s - %(levelname)s - %(message)s')
)
logging.getLogger().addHandler(HANDLER)


class AsyncioTestCase(unittest.TestCase):
    # Implementation inspired by discussion:
    #  https://bugs.python.org/issue32972

    LOOP_SLOW_CALLBACK_DURATION = 0.2
    TIMEOUT = 120.0

    maxDiff = None

    async def asyncSetUp(self):  # pylint: disable=C0103
        pass

    async def asyncTearDown(self):  # pylint: disable=C0103
        pass

    def run(self, result=None):  # pylint: disable=R0915
        orig_result = result
        if result is None:
            result = self.defaultTestResult()
            startTestRun = getattr(result, 'startTestRun', None)  # pylint: disable=C0103
            if startTestRun is not None:
                startTestRun()

        result.startTest(self)

        testMethod = getattr(self, self._testMethodName)  # pylint: disable=C0103
        if (getattr(self.__class__, "__unittest_skip__", False) or
                getattr(testMethod, "__unittest_skip__", False)):
            # If the class or method was skipped.
            try:
                skip_why = (getattr(self.__class__, '__unittest_skip_why__', '')
                            or getattr(testMethod, '__unittest_skip_why__', ''))
                self._addSkip(result, self, skip_why)
            finally:
                result.stopTest(self)
            return
        expecting_failure_method = getattr(testMethod,
                                           "__unittest_expecting_failure__", False)
        expecting_failure_class = getattr(self,
                                          "__unittest_expecting_failure__", False)
        expecting_failure = expecting_failure_class or expecting_failure_method
        outcome = _Outcome(result)

        self.loop = asyncio.new_event_loop()  # pylint: disable=W0201
        asyncio.set_event_loop(self.loop)
        self.loop.set_debug(True)
        self.loop.slow_callback_duration = self.LOOP_SLOW_CALLBACK_DURATION

        try:
            self._outcome = outcome

            with outcome.testPartExecutor(self):
                self.setUp()
                self.add_timeout()
                self.loop.run_until_complete(self.asyncSetUp())
            if outcome.success:
                outcome.expecting_failure = expecting_failure
                with outcome.testPartExecutor(self, isTest=True):
                    maybe_coroutine = testMethod()
                    if asyncio.iscoroutine(maybe_coroutine):
                        self.add_timeout()
                        self.loop.run_until_complete(maybe_coroutine)
                outcome.expecting_failure = False
                with outcome.testPartExecutor(self):
                    self.add_timeout()
                    self.loop.run_until_complete(self.asyncTearDown())
                    self.tearDown()

            self.doAsyncCleanups()

            try:
                _cancel_all_tasks(self.loop)
                self.loop.run_until_complete(self.loop.shutdown_asyncgens())
            finally:
                asyncio.set_event_loop(None)
                self.loop.close()

            for test, reason in outcome.skipped:
                self._addSkip(result, test, reason)
            self._feedErrorsToResult(result, outcome.errors)
            if outcome.success:
                if expecting_failure:
                    if outcome.expectedFailure:
                        self._addExpectedFailure(result, outcome.expectedFailure)
                    else:
                        self._addUnexpectedSuccess(result)
                else:
                    result.addSuccess(self)
            return result
        finally:
            result.stopTest(self)
            if orig_result is None:
                stopTestRun = getattr(result, 'stopTestRun', None)  # pylint: disable=C0103
                if stopTestRun is not None:
                    stopTestRun()  # pylint: disable=E1102

            # explicitly break reference cycles:
            # outcome.errors -> frame -> outcome -> outcome.errors
            # outcome.expectedFailure -> frame -> outcome -> outcome.expectedFailure
            outcome.errors.clear()
            outcome.expectedFailure = None

            # clear the outcome, no more needed
            self._outcome = None

    def doAsyncCleanups(self):  # pylint: disable=C0103
        outcome = self._outcome or _Outcome()
        while self._cleanups:
            function, args, kwargs = self._cleanups.pop()
            with outcome.testPartExecutor(self):
                maybe_coroutine = function(*args, **kwargs)
                if asyncio.iscoroutine(maybe_coroutine):
                    self.add_timeout()
                    self.loop.run_until_complete(maybe_coroutine)

    def cancel(self):
        for task in asyncio.all_tasks(self.loop):
            if not task.done():
                task.print_stack()
                task.cancel()

    def add_timeout(self):
        if self.TIMEOUT:
            self.loop.call_later(self.TIMEOUT, self.cancel)


class AdvanceTimeTestCase(AsyncioTestCase):

    async def asyncSetUp(self):
        self._time = 0  # pylint: disable=W0201
        self.loop.time = functools.wraps(self.loop.time)(lambda: self._time)
        await super().asyncSetUp()

    async def advance(self, seconds):
        while self.loop._ready:
            await asyncio.sleep(0)
        self._time += seconds
        await asyncio.sleep(0)
        while self.loop._ready:
            await asyncio.sleep(0)


class IntegrationTestCase(AsyncioTestCase):

    SEED = None

    def __init__(self, *args, **kwargs):
        super().__init__(*args, **kwargs)
        self.conductor: Optional[Conductor] = None
        self.blockchain: Optional[LBCWalletNode] = None
        self.hub: Optional[HubNode] = None
        self.wallet_node: Optional[WalletNode] = None
        self.manager: Optional[WalletManager] = None
        self.ledger: Optional[Ledger] = None
        self.wallet: Optional[Wallet] = None
        self.account: Optional[Account] = None

    async def asyncSetUp(self):
        self.conductor = Conductor(seed=self.SEED)
        await self.conductor.start_lbcd()
        self.addCleanup(self.conductor.stop_lbcd)
        await self.conductor.start_lbcwallet()
        self.addCleanup(self.conductor.stop_lbcwallet)
        await self.conductor.start_spv()
        self.addCleanup(self.conductor.stop_spv)
        await self.conductor.start_wallet()
        self.addCleanup(self.conductor.stop_wallet)
        await self.conductor.start_hub()
        self.addCleanup(self.conductor.stop_hub)
        self.blockchain = self.conductor.lbcwallet_node
        self.hub = self.conductor.hub_node
        self.wallet_node = self.conductor.wallet_node
        self.manager = self.wallet_node.manager
        self.ledger = self.wallet_node.ledger
        self.wallet = self.wallet_node.wallet
        self.account = self.wallet_node.wallet.default_account

    async def assertBalance(self, account, expected_balance: str):  # pylint: disable=C0103
        balance = await account.get_balance()
        self.assertEqual(satoshis_to_coins(balance), expected_balance)

    def broadcast(self, tx):
        return self.ledger.broadcast(tx)

    async def broadcast_and_confirm(self, tx, ledger=None):
        ledger = ledger or self.ledger
        notifications = asyncio.create_task(ledger.wait(tx))
        await ledger.broadcast(tx)
        await notifications
        await self.generate_and_wait(1, [tx.id], ledger)

    async def on_header(self, height):
        if self.ledger.headers.height < height:
            await self.ledger.on_header.where(
                lambda e: e.height == height
            )
        return True

    async def send_to_address_and_wait(self, address, amount, blocks_to_generate=0, ledger=None):
        tx_watch = []
        txid = None
        done = False
        watcher = (ledger or self.ledger).on_transaction.where(
            lambda e: e.tx.id == txid or done or tx_watch.append(e.tx.id)
        )

        txid = await self.blockchain.send_to_address(address, amount)
        done = txid in tx_watch
        await watcher

        await self.generate_and_wait(blocks_to_generate, [txid], ledger)
        return txid

    async def generate_and_wait(self, blocks_to_generate, txids, ledger=None):
        if blocks_to_generate > 0:
            watcher = (ledger or self.ledger).on_transaction.where(
                lambda e: ((e.tx.id in txids and txids.remove(e.tx.id)), len(txids) <= 0)[-1]  # multi-statement lambda
            )
            await self.blockchain.generate(blocks_to_generate)
            await watcher

    def on_address_update(self, address):
        return self.ledger.on_transaction.where(
            lambda e: e.address == address
        )

    def on_transaction_address(self, tx, address):
        return self.ledger.on_transaction.where(
            lambda e: e.tx.id == tx.id and e.address == address
        )

    async def generate(self, blocks):
        """ Ask lbrycrd to generate some blocks and wait until ledger has them. """
        prepare = self.ledger.on_header.where(self.blockchain.is_expected_block)
        self.conductor.spv_node.server.synchronized.clear()
        await self.blockchain.generate(blocks)
        await prepare  # no guarantee that it didn't happen already, so start waiting from before calling generate
        await self.conductor.spv_node.server.synchronized.wait()


class FakeExchangeRateManager(ExchangeRateManager):

    def __init__(self, market_feeds, rates):  # pylint: disable=super-init-not-called
        self.market_feeds = market_feeds
        for feed in self.market_feeds:
            feed.last_check = time()
            feed.rate = ExchangeRate(feed.market, rates[feed.market], time())

    def start(self):
        pass

    def stop(self):
        pass


def get_fake_exchange_rate_manager(rates=None):
    return FakeExchangeRateManager(
        [BittrexBTCFeed(), BittrexUSDFeed()],
        rates or {'BTCLBC': 3.0, 'USDLBC': 2.0}
    )


class ExchangeRateManagerComponent(Component):
    component_name = EXCHANGE_RATE_MANAGER_COMPONENT

    def __init__(self, component_manager, rates=None):
        super().__init__(component_manager)
        self.exchange_rate_manager = get_fake_exchange_rate_manager(rates)

    @property
    def component(self) -> ExchangeRateManager:
        return self.exchange_rate_manager

    async def start(self):
        self.exchange_rate_manager.start()

    async def stop(self):
        self.exchange_rate_manager.stop()


class CommandTestCase(IntegrationTestCase):

    VERBOSITY = logging.WARN
    blob_lru_cache_size = 0

    def __init__(self, *args, **kwargs):
        super().__init__(*args, **kwargs)
        self.daemon = None
        self.daemons = []
        self.server_config = None
        self.server_storage = None
        self.extra_wallet_nodes = []
        self.extra_wallet_node_port = 5280
        self.server_blob_manager = None
        self.server = None
        self.reflector = None
        self.skip_libtorrent = True

    async def asyncSetUp(self):

        logging.getLogger('lbry.blob_exchange').setLevel(self.VERBOSITY)
        logging.getLogger('lbry.daemon').setLevel(self.VERBOSITY)
        logging.getLogger('lbry.stream').setLevel(self.VERBOSITY)
        logging.getLogger('lbry.wallet').setLevel(self.VERBOSITY)

        await super().asyncSetUp()

        self.daemon = await self.add_daemon(self.wallet_node)

        await self.account.ensure_address_gap()
        address = (await self.account.receiving.get_addresses(limit=1, only_usable=True))[0]
        await self.send_to_address_and_wait(address, 10, 6)

        server_tmp_dir = tempfile.mkdtemp()
        self.addCleanup(shutil.rmtree, server_tmp_dir)
        self.server_config = Config(
            data_dir=server_tmp_dir,
            wallet_dir=server_tmp_dir,
            save_files=True,
            download_dir=server_tmp_dir
        )
        self.server_config.transaction_cache_size = 10000
        self.server_storage = SQLiteStorage(self.server_config, ':memory:')
        await self.server_storage.open()

        self.server_blob_manager = BlobManager(self.loop, server_tmp_dir, self.server_storage, self.server_config)
        self.server = BlobServer(self.loop, self.server_blob_manager, 'bQEaw42GXsgCAGio1nxFncJSyRmnztSCjP')
        self.server.start_server(5567, '127.0.0.1')
        await self.server.started_listening.wait()

        self.reflector = ReflectorServer(self.server_blob_manager)
        self.reflector.start_server(5566, '127.0.0.1')
        await self.reflector.started_listening.wait()
        self.addCleanup(self.reflector.stop_server)

    async def asyncTearDown(self):
        await super().asyncTearDown()
        for wallet_node in self.extra_wallet_nodes:
            await wallet_node.stop(cleanup=True)
        for daemon in self.daemons:
            daemon.component_manager.get_component('wallet')._running = False
            await daemon.stop()

    async def add_daemon(self, wallet_node=None, seed=None):
        start_wallet_node = False
        if wallet_node is None:
            wallet_node = WalletNode(
                self.wallet_node.manager_class,
                self.wallet_node.ledger_class,
                port=self.extra_wallet_node_port
            )
            self.extra_wallet_node_port += 1
            start_wallet_node = True

        upload_dir = os.path.join(wallet_node.data_path, 'uploads')
        os.mkdir(upload_dir)

        conf = Config(
            # needed during instantiation to access known_hubs path
            data_dir=wallet_node.data_path,
            wallet_dir=wallet_node.data_path,
            save_files=True,
            download_dir=wallet_node.data_path
        )
        conf.upload_dir = upload_dir  # not a real conf setting
        conf.share_usage_data = False
        conf.use_upnp = False
        conf.reflect_streams = True
        conf.blockchain_name = 'lbrycrd_regtest'
        conf.lbryum_servers = [(self.conductor.spv_node.hostname, self.conductor.spv_node.port)]
        conf.reflector_servers = [('127.0.0.1', 5566)]
        conf.fixed_peers = [('127.0.0.1', 5567)]
        conf.known_dht_nodes = []
        conf.blob_lru_cache_size = self.blob_lru_cache_size
        conf.transaction_cache_size = 10000
        conf.components_to_skip = [
            DHT_COMPONENT, UPNP_COMPONENT, HASH_ANNOUNCER_COMPONENT,
            PEER_PROTOCOL_SERVER_COMPONENT
        ]
        if self.skip_libtorrent:
            conf.components_to_skip.append(LIBTORRENT_COMPONENT)

        if start_wallet_node:
            await wallet_node.start(self.conductor.spv_node, seed=seed, config=conf)
            self.extra_wallet_nodes.append(wallet_node)
        else:
            wallet_node.manager.config = conf
            wallet_node.manager.ledger.config['known_hubs'] = conf.known_hubs

        def wallet_maker(component_manager):
            wallet_component = WalletComponent(component_manager)
            wallet_component.wallet_manager = wallet_node.manager
            wallet_component._running = True
            return wallet_component

        daemon = Daemon(conf, ComponentManager(
            conf, skip_components=conf.components_to_skip, wallet=wallet_maker,
            exchange_rate_manager=partial(ExchangeRateManagerComponent, rates={
                'BTCLBC': 1.0, 'USDLBC': 2.0
            })
        ))
        await daemon.initialize()
        self.daemons.append(daemon)
        wallet_node.manager.old_db = daemon.storage
        return daemon

    async def confirm_tx(self, txid, ledger=None):
        """ Wait for tx to be in mempool, then generate a block, wait for tx to be in a block. """
<<<<<<< HEAD
        await self.on_transaction_id(txid, ledger)
        on_tx = self.on_transaction_id(txid, ledger)
        await asyncio.wait([self.generate(1), on_tx], timeout=5)
=======
        # actually, if it's in the mempool or in the block we're fine
        await self.generate_and_wait(1, [txid], ledger=ledger)
>>>>>>> 378a6471
        return txid

    async def on_transaction_dict(self, tx):
        await self.ledger.wait(Transaction(unhexlify(tx['hex'])))

    @staticmethod
    def get_all_addresses(tx):
        addresses = set()
        for txi in tx['inputs']:
            addresses.add(txi['address'])
        for txo in tx['outputs']:
            addresses.add(txo['address'])
        return list(addresses)

    async def blockchain_claim_name(self, name: str, value: str, amount: str, confirm=True):
        txid = await self.blockchain._cli_cmnd('claimname', name, value, amount)
        if confirm:
            await self.generate(1)
        return txid

    async def blockchain_update_name(self, txid: str, value: str, amount: str, confirm=True):
        txid = await self.blockchain._cli_cmnd('updateclaim', txid, value, amount)
        if confirm:
            await self.generate(1)
        return txid

    async def out(self, awaitable):
        """ Serializes lbrynet API results to JSON then loads and returns it as dictionary. """
        return json.loads(jsonrpc_dumps_pretty(await awaitable, ledger=self.ledger))['result']

    def sout(self, value):
        """ Synchronous version of `out` method. """
        return json.loads(jsonrpc_dumps_pretty(value, ledger=self.ledger))['result']

    async def confirm_and_render(self, awaitable, confirm, return_tx=False) -> Transaction:
        tx = await awaitable
        if confirm:
            await self.ledger.wait(tx)
            await self.generate(1)
            await self.ledger.wait(tx, self.blockchain.block_expected)
        if not return_tx:
            return self.sout(tx)
        return tx

    async def create_nondeterministic_channel(self, name, price, pubkey_bytes, daemon=None, blocking=False):
        account = (daemon or self.daemon).wallet_manager.default_account
        claim_address = await account.receiving.get_or_create_usable_address()
        claim = Claim()
        claim.channel.public_key_bytes = pubkey_bytes
        tx = await Transaction.claim_create(
            name, claim, lbc_to_dewies(price),
            claim_address, [self.account], self.account
        )
        await tx.sign([self.account])
        await (daemon or self.daemon).broadcast_or_release(tx, blocking)
        return self.sout(tx)

    def create_upload_file(self, data, prefix=None, suffix=None):
        file_path = tempfile.mktemp(prefix=prefix or "tmp", suffix=suffix or "", dir=self.daemon.conf.upload_dir)
        with open(file_path, 'w+b') as file:
            file.write(data)
            file.flush()
            return file.name

    async def stream_create(
            self, name='hovercraft', bid='1.0', file_path=None,
            data=b'hi!', confirm=True, prefix=None, suffix=None, return_tx=False, **kwargs):
        if file_path is None and data is not None:
            file_path = self.create_upload_file(data=data, prefix=prefix, suffix=suffix)
        return await self.confirm_and_render(
            self.daemon.jsonrpc_stream_create(name, bid, file_path=file_path, **kwargs), confirm, return_tx
        )

    async def stream_update(
            self, claim_id, data=None, prefix=None, suffix=None, confirm=True, return_tx=False, **kwargs):
        if data is not None:
            file_path = self.create_upload_file(data=data, prefix=prefix, suffix=suffix)
            return await self.confirm_and_render(
                self.daemon.jsonrpc_stream_update(claim_id, file_path=file_path, **kwargs), confirm, return_tx
            )
        return await self.confirm_and_render(
            self.daemon.jsonrpc_stream_update(claim_id, **kwargs), confirm
        )

    async def stream_repost(self, claim_id, name='repost', bid='1.0', confirm=True, **kwargs):
        return await self.confirm_and_render(
            self.daemon.jsonrpc_stream_repost(claim_id=claim_id, name=name, bid=bid, **kwargs), confirm
        )

    async def stream_abandon(self, *args, confirm=True, **kwargs):
        if 'blocking' not in kwargs:
            kwargs['blocking'] = False
        return await self.confirm_and_render(
            self.daemon.jsonrpc_stream_abandon(*args, **kwargs), confirm
        )

    async def purchase_create(self, *args, confirm=True, **kwargs):
        return await self.confirm_and_render(
            self.daemon.jsonrpc_purchase_create(*args, **kwargs), confirm
        )

    async def publish(self, name, *args, confirm=True, **kwargs):
        return await self.confirm_and_render(
            self.daemon.jsonrpc_publish(name, *args, **kwargs), confirm
        )

    async def channel_create(self, name='@arena', bid='1.0', confirm=True, **kwargs):
        return await self.confirm_and_render(
            self.daemon.jsonrpc_channel_create(name, bid, **kwargs), confirm
        )

    async def channel_update(self, claim_id, confirm=True, **kwargs):
        return await self.confirm_and_render(
            self.daemon.jsonrpc_channel_update(claim_id, **kwargs), confirm
        )

    async def channel_abandon(self, *args, confirm=True, **kwargs):
        if 'blocking' not in kwargs:
            kwargs['blocking'] = False
        return await self.confirm_and_render(
            self.daemon.jsonrpc_channel_abandon(*args, **kwargs), confirm
        )

    async def collection_create(
            self, name='firstcollection', bid='1.0', confirm=True, **kwargs):
        return await self.confirm_and_render(
            self.daemon.jsonrpc_collection_create(name, bid, **kwargs), confirm
        )

    async def collection_update(
            self, claim_id, confirm=True, **kwargs):
        return await self.confirm_and_render(
            self.daemon.jsonrpc_collection_update(claim_id, **kwargs), confirm
        )

    async def collection_abandon(self, *args, confirm=True, **kwargs):
        if 'blocking' not in kwargs:
            kwargs['blocking'] = False
        return await self.confirm_and_render(
            self.daemon.jsonrpc_stream_abandon(*args, **kwargs), confirm
        )

    async def support_create(self, claim_id, bid='1.0', confirm=True, **kwargs):
        return await self.confirm_and_render(
            self.daemon.jsonrpc_support_create(claim_id, bid, **kwargs), confirm
        )

    async def support_abandon(self, *args, confirm=True, **kwargs):
        if 'blocking' not in kwargs:
            kwargs['blocking'] = False
        return await self.confirm_and_render(
            self.daemon.jsonrpc_support_abandon(*args, **kwargs), confirm
        )

    async def account_send(self, *args, confirm=True, **kwargs):
        return await self.confirm_and_render(
            self.daemon.jsonrpc_account_send(*args, **kwargs), confirm
        )

    async def wallet_send(self, *args, confirm=True, **kwargs):
        return await self.confirm_and_render(
            self.daemon.jsonrpc_wallet_send(*args, **kwargs), confirm
        )

    async def txo_spend(self, *args, confirm=True, **kwargs):
        txs = await self.daemon.jsonrpc_txo_spend(*args, **kwargs)
        if confirm:
            await asyncio.wait([self.ledger.wait(tx) for tx in txs])
            await self.generate(1)
            await asyncio.wait([self.ledger.wait(tx, self.blockchain.block_expected) for tx in txs])
        return self.sout(txs)

    async def blob_clean(self):
        return await self.out(self.daemon.jsonrpc_blob_clean())

    async def status(self):
        return await self.out(self.daemon.jsonrpc_status())

    async def resolve(self, uri, **kwargs):
        return (await self.out(self.daemon.jsonrpc_resolve(uri, **kwargs)))[uri]

    async def claim_search(self, **kwargs):
        return (await self.out(self.daemon.jsonrpc_claim_search(**kwargs)))['items']

    async def get_claim_by_claim_id(self, claim_id):
        return await self.out(self.ledger.get_claim_by_claim_id(claim_id))

    async def file_list(self, *args, **kwargs):
        return (await self.out(self.daemon.jsonrpc_file_list(*args, **kwargs)))['items']

    async def txo_list(self, *args, **kwargs):
        return (await self.out(self.daemon.jsonrpc_txo_list(*args, **kwargs)))['items']

    async def txo_sum(self, *args, **kwargs):
        return await self.out(self.daemon.jsonrpc_txo_sum(*args, **kwargs))

    async def txo_plot(self, *args, **kwargs):
        return await self.out(self.daemon.jsonrpc_txo_plot(*args, **kwargs))

    async def claim_list(self, *args, **kwargs):
        return (await self.out(self.daemon.jsonrpc_claim_list(*args, **kwargs)))['items']

    async def stream_list(self, *args, **kwargs):
        return (await self.out(self.daemon.jsonrpc_stream_list(*args, **kwargs)))['items']

    async def channel_list(self, *args, **kwargs):
        return (await self.out(self.daemon.jsonrpc_channel_list(*args, **kwargs)))['items']

    async def transaction_list(self, *args, **kwargs):
        return (await self.out(self.daemon.jsonrpc_transaction_list(*args, **kwargs)))['items']

    async def blob_list(self, *args, **kwargs):
        return (await self.out(self.daemon.jsonrpc_blob_list(*args, **kwargs)))['items']

    @staticmethod
    def get_claim_id(tx):
        return tx['outputs'][0]['claim_id']

    def assertItemCount(self, result, count):  # pylint: disable=invalid-name
        self.assertEqual(count, result['total_items'])<|MERGE_RESOLUTION|>--- conflicted
+++ resolved
@@ -489,14 +489,14 @@
 
     async def confirm_tx(self, txid, ledger=None):
         """ Wait for tx to be in mempool, then generate a block, wait for tx to be in a block. """
-<<<<<<< HEAD
         await self.on_transaction_id(txid, ledger)
         on_tx = self.on_transaction_id(txid, ledger)
         await asyncio.wait([self.generate(1), on_tx], timeout=5)
-=======
-        # actually, if it's in the mempool or in the block we're fine
-        await self.generate_and_wait(1, [txid], ledger=ledger)
->>>>>>> 378a6471
+
+        # # actually, if it's in the mempool or in the block we're fine
+        # await self.generate_and_wait(1, [txid], ledger=ledger)
+        # return txid
+
         return txid
 
     async def on_transaction_dict(self, tx):
